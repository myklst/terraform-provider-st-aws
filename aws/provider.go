package aws

import (
	"context"
	"os"

	"github.com/hashicorp/terraform-plugin-framework/datasource"
	"github.com/hashicorp/terraform-plugin-framework/path"
	"github.com/hashicorp/terraform-plugin-framework/provider"
	"github.com/hashicorp/terraform-plugin-framework/provider/schema"
	"github.com/hashicorp/terraform-plugin-framework/resource"
	"github.com/hashicorp/terraform-plugin-framework/types"

	awsConfig "github.com/aws/aws-sdk-go-v2/config"
	"github.com/aws/aws-sdk-go-v2/credentials"
	awsCloudfrontClient "github.com/aws/aws-sdk-go-v2/service/cloudfront"
	awsIamClient "github.com/aws/aws-sdk-go-v2/service/iam"
	awsRoute53Client "github.com/aws/aws-sdk-go-v2/service/route53"
)

// Wrapper of AWS clients
type awsClients struct {
	config           *awsClientsConfig
	cloudfrontClient *awsCloudfrontClient.Client
	route53Client    *awsRoute53Client.Client
	iamClient        *awsIamClient.Client
}

type awsClientsConfig struct {
	region    string
	accessKey string
	secretKey string
}

// Ensure the implementation satisfies the expected interfaces
var (
	_ provider.Provider = &awsServicesProvider{}
)

// New is a helper function to simplify provider server
func New() provider.Provider {
	return &awsServicesProvider{}
}

type awsServicesProvider struct{}

type awsServicesProviderModel struct {
	Region    types.String `tfsdk:"region"`
	AccessKey types.String `tfsdk:"access_key"`
	SecretKey types.String `tfsdk:"secret_key"`
}

// Metadata returns the provider type name.
func (p *awsServicesProvider) Metadata(_ context.Context, _ provider.MetadataRequest, resp *provider.MetadataResponse) {
	resp.TypeName = "st-aws"
}

// Schema defines the provider-level schema for configuration data.
func (p *awsServicesProvider) Schema(_ context.Context, _ provider.SchemaRequest, resp *provider.SchemaResponse) {
	resp.Schema = schema.Schema{
		Description: "The AWS provider is used to interact with the many resources supported by AWS. " +
			"The provider needs to be configured with the proper credentials before it can be used.",
		Attributes: map[string]schema.Attribute{
			"region": schema.StringAttribute{
<<<<<<< HEAD
				Description: "Region for AWS Services API. May also be provided " +
					"via AWS_REGION environment variable. Default to use ap-southeast-1.",
				Optional: true,
=======
				Description: "Region for AWS Services API. May also be provided via AWS_REGION environment variable.",
				Optional:    true,
>>>>>>> 9baecdef
			},
			"access_key": schema.StringAttribute{
				Description: "URI for AWS Services API. May also be provided via " +
					"AWS_ACCESS_KEY_ID environment variable",
				Optional: true,
			},
			"secret_key": schema.StringAttribute{
				Description: "API key for AWS Services API. May also be provided " +
					"via AWS_SECRET_ACCESS_KEY environment variable",
				Optional:  true,
				Sensitive: true,
			},
		},
	}
}

// Configure prepares a AWS Services API client for data sources and resources.
func (p *awsServicesProvider) Configure(ctx context.Context, req provider.ConfigureRequest, resp *provider.ConfigureResponse) {
	var config awsServicesProviderModel
	diags := req.Config.Get(ctx, &config)
	resp.Diagnostics.Append(diags...)
	if resp.Diagnostics.HasError() {
		return
	}

	// If practitioner provided a configuration value for any of the
	// attributes, it must be a known value.

	if config.Region.IsUnknown() {
		resp.Diagnostics.AddAttributeError(
			path.Root("region"),
			"Unknown AWS Services region",
			"The provider cannot create the AWS Services API client as there is"+
				"an unknown configuration value for the AWS Services API region."+
				"Set the value statically in the configuration, or use the AWS_REGION"+
				"environment variable.",
		)
	}

	if config.AccessKey.IsUnknown() {
		resp.Diagnostics.AddAttributeError(
			path.Root("access_key"),
			"Unknown AWS Services Access Key",
			"The provider cannot create the AWS Services API client as there is "+
				"an unknown configuration value for the AWS Services API Access "+
				"Key. Set the value statically in the configuration, or use the "+
				"AWS_ACCESS_KEY_ID environment variable.",
		)
	}

	if config.SecretKey.IsUnknown() {
		resp.Diagnostics.AddAttributeError(
			path.Root("secret_key"),
			"Unknown AWS Services Secret Key",
			"The provider cannot create the AWS Services API client as there is "+
				"an unknown configuration value for the AWS Services Secret key. "+
				"Set the value statically in the configuration, or use the AWS_SECRET_ACCESS_KEY "+
				"environment variable.",
		)
	}

	if resp.Diagnostics.HasError() {
		return
	}

	// Default values to environment variables, but override
	// with Terraform configuration value if set.
	var region, accessKey, secretKey string
	if !config.Region.IsNull() {
		region = config.Region.ValueString()
	} else {
<<<<<<< HEAD
		if regionEnv, exist := os.LookupEnv("AWS_REGION"); exist {
			region = regionEnv
		} else {
			region = "ap-southeast-1"
		}
=======
		region = os.Getenv("AWS_REGION")
>>>>>>> 9baecdef
	}

	if !config.AccessKey.IsNull() {
		accessKey = config.AccessKey.ValueString()
	} else {
		accessKey = os.Getenv("AWS_ACCESS_KEY_ID")
	}

	if !config.SecretKey.IsNull() {
		secretKey = config.SecretKey.ValueString()
	} else {
		secretKey = os.Getenv("AWS_SECRET_ACCESS_KEY")
	}

	// If any of the expected configuration are missing, return
	// errors with provider-specific guidance.

	if region == "" {
		resp.Diagnostics.AddAttributeError(
			path.Root("region"),
<<<<<<< HEAD
			"Missing AWS Services API Region",
			"The provider cannot create the AWS Services API client as there is a "+
				"missing or empty value for the AWS Services API region. Set the "+
				"region value in the configuration or use the AWS_REGION environment "+
				"variable. If either is already set, ensure the value is not empty.",
=======
			"Missing AWS Services API region",
			"The provider cannot create the AWS Services API client as there is a "+
				"missing or empty value for the AWS Services API region. Set the "+
				"region value in the configuration or use the AWS_REGION "+
				"environment variable. If either is already set, ensure the value "+
				"is not empty.",
>>>>>>> 9baecdef
		)
	}

	if accessKey == "" {
		resp.Diagnostics.AddAttributeError(
			path.Root("access_key"),
			"Missing AWS Services API Access Key",
			"The provider cannot create the AWS Services API client as there is a "+
				"missing or empty value for the AWS Services API access key. Set the "+
				"access key value in the configuration or use the AWS_ACCESS_KEY_ID "+
				"environment variable. If either is already set, ensure the value "+
				"is not empty.",
		)
	}

	if secretKey == "" {
		resp.Diagnostics.AddAttributeError(
			path.Root("secret_key"),
			"Missing AWS Services Secret Key",
			"The provider cannot create the AWS Services API client as there is "+
				"a missing or empty value for the AWS Services API secret key. Set "+
				"the API secret key value in the configuration or use the AWS_SECRET_ACCESS_KEY "+
				"environment variable. If either is already set, ensure the value "+
				"is not empty.",
		)
	}

	if resp.Diagnostics.HasError() {
		return
	}

	awsCfg, err := awsConfig.LoadDefaultConfig(
		ctx,
		awsConfig.WithCredentialsProvider(credentials.NewStaticCredentialsProvider(accessKey, secretKey, "")),
		awsConfig.WithRegion(region),
	)
	if err != nil {
		resp.Diagnostics.AddError(
			"Unable to Create AWS Services API Client",
			"An unexpected error occurred when creating the AWS Services API client. "+
				"If the error is not clear, please contact the provider developers.\n"+
				"AWS Services Client Error: "+err.Error(),
		)
		return
	}

	// Initialize Clients
	cloudfrontClient := awsCloudfrontClient.NewFromConfig(awsCfg)
	route53Client := awsRoute53Client.NewFromConfig(awsCfg)
	iamClient := awsIamClient.NewFromConfig(awsCfg)

	clients := awsClients{
		config: &awsClientsConfig{
			region:    region,
			accessKey: accessKey,
			secretKey: secretKey,
		},
		cloudfrontClient: cloudfrontClient,
		route53Client:    route53Client,
		iamClient:        iamClient,
	}

	resp.DataSourceData = clients
	resp.ResourceData = clients
}

func (p *awsServicesProvider) DataSources(_ context.Context) []func() datasource.DataSource {
	return []func() datasource.DataSource{
		NewCdnDomainDataSource,
	}
	//return nil
}

func (p *awsServicesProvider) Resources(_ context.Context) []func() resource.Resource {
	return []func() resource.Resource{
		NewRoute53Resource,
		NewIamPolicyResource,
	}
}<|MERGE_RESOLUTION|>--- conflicted
+++ resolved
@@ -62,14 +62,8 @@
 			"The provider needs to be configured with the proper credentials before it can be used.",
 		Attributes: map[string]schema.Attribute{
 			"region": schema.StringAttribute{
-<<<<<<< HEAD
-				Description: "Region for AWS Services API. May also be provided " +
-					"via AWS_REGION environment variable. Default to use ap-southeast-1.",
-				Optional: true,
-=======
 				Description: "Region for AWS Services API. May also be provided via AWS_REGION environment variable.",
 				Optional:    true,
->>>>>>> 9baecdef
 			},
 			"access_key": schema.StringAttribute{
 				Description: "URI for AWS Services API. May also be provided via " +
@@ -141,15 +135,7 @@
 	if !config.Region.IsNull() {
 		region = config.Region.ValueString()
 	} else {
-<<<<<<< HEAD
-		if regionEnv, exist := os.LookupEnv("AWS_REGION"); exist {
-			region = regionEnv
-		} else {
-			region = "ap-southeast-1"
-		}
-=======
 		region = os.Getenv("AWS_REGION")
->>>>>>> 9baecdef
 	}
 
 	if !config.AccessKey.IsNull() {
@@ -170,20 +156,12 @@
 	if region == "" {
 		resp.Diagnostics.AddAttributeError(
 			path.Root("region"),
-<<<<<<< HEAD
-			"Missing AWS Services API Region",
-			"The provider cannot create the AWS Services API client as there is a "+
-				"missing or empty value for the AWS Services API region. Set the "+
-				"region value in the configuration or use the AWS_REGION environment "+
-				"variable. If either is already set, ensure the value is not empty.",
-=======
 			"Missing AWS Services API region",
 			"The provider cannot create the AWS Services API client as there is a "+
 				"missing or empty value for the AWS Services API region. Set the "+
 				"region value in the configuration or use the AWS_REGION "+
 				"environment variable. If either is already set, ensure the value "+
 				"is not empty.",
->>>>>>> 9baecdef
 		)
 	}
 
